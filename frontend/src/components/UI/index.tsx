--- conflicted
+++ resolved
@@ -1,31 +1,21 @@
 import { useState, useEffect } from 'react'
 import { DialogueBox } from './DialogueBox'
 import { GameModals } from './GameModals'
+import { Crosshair } from './Crosshair'
 import { PointerLockHint } from './PointerLockHint'
 import { InteractionHint } from './InteractionHint'
 import { HotkeyManager, HotkeyHints } from './HotkeyManager'
 import { PointerLockStatus } from './PointerLockStatus'
-<<<<<<< HEAD
-import { WeatherTimeDisplay } from './WeatherTimeDisplay'
-import { DebugPanel } from './DebugPanel'
-import { SkinSelector, SkinSelectorTrigger } from './SkinSelector'
-=======
 import { QuickGameMenu, QuickSocialMenu, QuickWorldMenu } from './QuickMenus'
 import { QuickCommandMenu } from './QuickCommandMenu'
 import { QuickGameModeMenu } from './QuickGameModeMenu'
 import { QuickSettingsMenu } from './QuickSettingsMenu'
 import { GameModeIndicator } from './GameModeIndicator'
->>>>>>> a2a81874
 import { useGameStore } from '@/stores/gameStore'
-import { useCharacterSkin } from '../CharacterSkinSystem'
 
 export const UI = () => {
-  const { showDialogue } = useGameStore()
+  const { showDialogue, selectedNpc, isLoading } = useGameStore()
   const [showControls, setShowControls] = useState(false)
-  const [showSkinSelector, setShowSkinSelector] = useState(false)
-  
-  // 皮膚系統
-  const { currentSkinId, changeSkin } = useCharacterSkin('player-female-main')
 
   // Show controls hint with keyboard shortcut
   useEffect(() => {
@@ -56,19 +46,8 @@
       {/* PC遊戲：Pointer Lock 狀態提示 */}
       <PointerLockStatus />
       
-<<<<<<< HEAD
-      {/* 天氣和時間顯示 */}
-      <WeatherTimeDisplay />
-      
-      {/* Debug 控制面板 */}
-      <DebugPanel />
-      
-      {/* 互動提示 - 靠近 NPC 時顯示 */}
-      <InteractionHint />
-=======
       {/* 互動提示 - 靠近 NPC 時顯示 - 已關閉 */}
       {/* <InteractionHint /> */}
->>>>>>> a2a81874
       
       {/* PC遊戲：快速鍵提示 */}
       <HotkeyHints visible={showControls} />
@@ -96,26 +75,7 @@
         <div className="fixed bottom-8 left-1/2 transform -translate-x-1/2 w-full max-w-3xl px-4 z-50">
           <DialogueBox />
         </div>
-<<<<<<< HEAD
-      )}
-      
-      {/* 皮膚選擇器觸發按鈕 */}
-      <SkinSelectorTrigger 
-        onOpen={() => setShowSkinSelector(true)}
-        characterType="player"
-      />
-      
-      {/* 皮膚選擇器 */}
-      <SkinSelector 
-        currentSkinId={currentSkinId}
-        onSkinChange={changeSkin}
-        characterType="player"
-        isOpen={showSkinSelector}
-        onClose={() => setShowSkinSelector(false)}
-      />
-=======
       )} */}
->>>>>>> a2a81874
 
     </>
   )
